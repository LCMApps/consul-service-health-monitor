'use strict';

const _ = require('lodash');
const ServiceInstance = require('./ServiceInstance');
const ServiceInstanceInfo = require('./ServiceInstanceInfo');
const ServiceInstances = require('./ServiceInstances');
const ConsulResponseValidator = require('./ConsulResponseValidator');
const InvalidDataError = require('./Error').InvalidDataError;

const CHECK_ID_SERF_HEALTH = 'serfHealth';
const CHECK_STATUS_PASSING = 'passing';
const CHECK_OUTPUT_PATTERN = 'Output: ';

/**
 * Tries to build `ServiceInstanceInfo` from output received from output of check with corresponding data.
 *
 * Service responds to consul healthcheck with JSON using the following format (example):
 *   `{"data":{"status":"OK","pid":1687,"mem":{"total":13121352,"free":3405508},
 *      "cpu":{"usage":1.2079917706585719,"count":16}}}"`
 *
 * After stringification of JSON it becomes:
 *   `{\"data\":{\"status\":\"OK\",\"pid\":1687,\"mem\":{\"total\":13121352,\"free\":3405508},
 *      \"cpu\":{\"usage\":1.2079917706585719,\"count\":16}}}"`
 *
 * This method parses stringified JSON and run extractors and tries to build `ServiceInstanceInfo` object.
 *
 * @param {string} output
 * @param {Object} extractors
 *
 * @returns {ServiceInstanceInfo}
 */
function buildInstanceInfoFromOutput(output, extractors) {
    const parsedOutput = JSON.parse(output);
    const instanceInfo = Object.create(null);

    for (const extractorName in extractors) {
        instanceInfo[extractorName] = extractors[extractorName].extract(parsedOutput);
    }

    return new ServiceInstanceInfo(instanceInfo);
}

/**
 * Tries to build `ServiceInstance` object and in case of fail returns null
 *
 * @param {Object} node - data that returns `consul.health.service` call
 * @param {ServiceInstanceInfo|null} instanceInfo
 * @return {ServiceInstance|null}
 */
function buildServiceInstance(node, instanceInfo) {
    try {
        let lanIp = null;
        let wanIp = null;

        if (_.has(node.Node.TaggedAddresses, 'lan')) {
            lanIp = node.Node.TaggedAddresses.lan;
        }

        if (_.has(node.Node.TaggedAddresses, 'wan')) {
            wanIp = node.Node.TaggedAddresses.wan;
        }

        return new ServiceInstance(
            lanIp,
            wanIp,
            node.Service.Port,
            node.Node.Address,
            node.Node.Node,
            node.Service.ID,
            node.Service.Tags,
            instanceInfo
        );
    } catch (err) {
        return null;
    }
}

/**
 * Function receives an array of nodes, and classify it as `healthy` or `unhealthy`
 *
 * It validates `registeredNodes` using `ConsulResponseValidator.filterValidHealthyServices`, so
 * check documentation of `consulHelper.filterValidHealthyServices` to understand which
 * fields are checked and required.
 *
 * Node will be marked `unhealthy` if at least one case occurs:
 *   - at least one check, except check with instance-status and serfHealth, not in `passing` state
 *   - instance-status check isn't in passing state while instance returns "OK" to health check
 *
 * Node will be `skipped` in case:
 *   - it doesn't contain registered checks at all
 *   - it doesn't contain instance-status check
 *   - instance-status check has invalid format
 *   - serfHealth check is in critical state
 *
 * In all other cases node will be `healthy`.
 *
 * @param {Array} registeredNodes - an array of nodes received from consul
 * @param {string} checkNameWithStatus - the name of check that contains output with status of instance
 * @param {Object|undefined} extractors - an object that contains extractors of service info  from output
 * @return {{instances: ServiceInstances, errors: InvalidDataError[]}}
 */
function buildServiceInstances(registeredNodes, checkNameWithStatus, extractors) {
    const instances = new ServiceInstances();
    const {validNodes, errors} = ConsulResponseValidator.filterValidHealthyServices(registeredNodes);

    if (validNodes.length === 0) {
        return {instances, errors};
    }

    validNodes.forEach(node => {
        const ip = node.Node.Address;
        let passing = true;
        let instanceInfo = null;
        let checkWithStatusFound = false;
        let serfHealthCritical = false;

        if (node.Checks.length === 0) {
            errors.push(new InvalidDataError(
                'node received from consul has not registered health checks, node will be skipped',
<<<<<<< HEAD
                {address: node.Node.Address, nodeId: node.Node.Node}
=======
                { address: node.Node.Address, nodeName: node.Node.Node }
>>>>>>> 111979aa
            ));

            return;
        }

        node.Checks.forEach(check => {
            if (check.CheckID === CHECK_ID_SERF_HEALTH && check.Status !== CHECK_STATUS_PASSING) {
                serfHealthCritical = true;
            }

            if (serfHealthCritical) {
                // skip this check and jump to the next one
                // will skip all checks once serfHealth was found
                return;
            }

            if (check.Name !== checkNameWithStatus) {
                if (check.Status !== CHECK_STATUS_PASSING) {
                    passing = false;
                }

                // skip this check and jump to the next one
                return;
            }

            checkWithStatusFound = true;

            // if we are here the check is check with instance status
            const pos = check.Output.indexOf(CHECK_OUTPUT_PATTERN);
            if (pos <= 0) {
                errors.push(new InvalidDataError(
                    'Invalid format of output field of check received from consul, node will be skipped',
                    {address: ip, check: check}
                ));

                passing = false;

                // skip this check and jump to the next one
                return;
            }

            if (extractors !== undefined) {
                const outputData = check.Output.substring(pos + CHECK_OUTPUT_PATTERN.length);

                try {
                    instanceInfo = buildInstanceInfoFromOutput(outputData, extractors);
                } catch (err) {
                    errors.push(new InvalidDataError(err.message, {outputData}));
                }
            }
        });

        if (serfHealthCritical) {
            errors.push(new InvalidDataError(
                'serfHealth check is in critical state, node will be skipped',
                {node}
            ));

            return;
        }

        if (!checkWithStatusFound) {
            errors.push(new InvalidDataError(
                'Check with `checkNameWithStatus` was not found among all checks on the node, node will be skipped',
                {node}
            ));
        }

        const instance = buildServiceInstance(node, instanceInfo);
        if (instance === null) {
            errors.push(new InvalidDataError('Invalid format of node data, node will be skipped', {node}));

            return;
        }

        // if some another check is in failing mode, except check with instance status or
        // if check with instance status has invalid format - service is unhealthy
        if (passing) {
            instances.addHealthy(instance);
        } else {
            instances.addUnhealthy(instance);
        }
    });

    return {instances, errors};
}

module.exports = {
    buildServiceInstance,
    buildServiceInstances,
    buildInstanceInfoFromOutput
};<|MERGE_RESOLUTION|>--- conflicted
+++ resolved
@@ -117,11 +117,7 @@
         if (node.Checks.length === 0) {
             errors.push(new InvalidDataError(
                 'node received from consul has not registered health checks, node will be skipped',
-<<<<<<< HEAD
-                {address: node.Node.Address, nodeId: node.Node.Node}
-=======
                 { address: node.Node.Address, nodeName: node.Node.Node }
->>>>>>> 111979aa
             ));
 
             return;
