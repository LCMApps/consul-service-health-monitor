'use strict';

const EventEmitter = require('events');
const _ = require('lodash');
const instancesFactory = require('./Factory');
const ServiceInstances = require('./ServiceInstances');
const WatchError = require('./Error').WatchError;
const AlreadyInitializedError = require('./Error').AlreadyInitializedError;

const DEFAULT_TIMEOUT_MSEC = 5000;
const HEALTH_FALLBACK_INTERVAL_MSEC = 1000;
const DEFAULT_RETRY_START_SERVICE_TIMEOUT_MSEC = 1000;

/**
 * Single node data
 *
 * @typedef {Object} ServiceInstancesMonitor~ConsulHealthyNode
 * @property {string} serverId - the id of the server
 */

/**
 * Event is emmitted when something happens
 *
 * @event ServiceInstancesMonitor#initialized
 * @param {Array.<ServiceInstancesMonitor~ConsulHealthyNode>} data - The data.
 */

/**
 * @emits ServiceInstancesMonitor#initialized
 * @emits ServiceInstancesMonitor#changed
<<<<<<< HEAD
 * @emits ServiceInstancesMonitor#error
 * @emits ServiceInstancesMonitor#healthy
 * @emits ServiceInstancesMonitor#unhealthy
=======
>>>>>>> e843079b
 */
class ServiceInstancesMonitor extends EventEmitter {

    /**
     * @param {Object} options
     * @param {string} options.serviceName -  name of service in consul to monitor
     * @param {string} options.checkNameWithStatus
     * @param {number} [options.timeoutMsec=5000] - connection timeout to consul
     * @param {Consul} consul
     * @param {Object} extractors
     * @throws {TypeError} On invalid options format
     * @public
     */
    constructor(options, consul, extractors) {
        super();

        if (!_.isPlainObject(options)) {
            throw new TypeError('options must be an object');
        }

        if (!_.has(options, 'serviceName') || !_.isString(options.serviceName) || _.isEmpty(options.serviceName)) {
            throw new TypeError('options.serviceName must be set and be a non-empty string');
        }

        if (!_.has(options, 'checkNameWithStatus') ||
            !_.isString(options.checkNameWithStatus) ||
            _.isEmpty(options.checkNameWithStatus)
        ) {
            throw new TypeError('options.checkNameWithStatus must be set and be a non-empty string');
        }

        if (!_.has(options, 'timeoutMsec')) {
            this._timeoutMsec = DEFAULT_TIMEOUT_MSEC;
        } else {
            if (!_.isSafeInteger(options.timeoutMsec) || options.timeoutMsec <= 0) {
                throw new TypeError('options.timeoutMsec must be a positive integer if set');
            }

            this._timeoutMsec = options.timeoutMsec;
        }

        // duck typing check
        if (!_.isObject(consul) || !_.isFunction(consul.watch) ||
            !_.isObject(consul.health) || !_.isFunction(consul.health.service)
        ) {
            throw new TypeError('consul argument does not look like Consul object');
        }

        if (_.isPlainObject(extractors)) {
            for (const extractorName in extractors) {
                if (!extractors[extractorName] || !_.isFunction(extractors[extractorName].extract)) {
                    throw new TypeError('extractors instances must have a method "extract"');
                }
            }
        } else if (extractors !== undefined) {
            throw new TypeError('extractors argument must be an plain object or undefined');
        }

        this._serviceName = options.serviceName;
        this._checkNameWithStatus = options.checkNameWithStatus;
        this._initialized = false;

        this._consul = consul;
        this._extractors = extractors;

        this._onWatcherChange = this._onWatcherChange.bind(this);
        this._onWatcherError = this._onWatcherError.bind(this);
        this._onWatcherEnd = this._onWatcherEnd.bind(this);
        this._retryStartService = this._retryStartService.bind(this);

        this._serviceInstances = new ServiceInstances();
        this._watchAnyNodeChange = null;
        this._setWatchUnealthy();
        this._setUninitialized();

        this._fallbackToWatchHealthyInterval = null;
        this._retryTimer = null;
    }

    isWatchHealthy() {
        return this._isWatchHealthy;
    }

    _setWatchHealthy() {
        this._isWatchHealthy = true;
    }

    _setWatchUnealthy() {
        this._isWatchHealthy = false;
    }

    isInitialized() {
        return this._initialized;
    }

    _setInitialized() {
        this._initialized = true;
    }

    _setUninitialized() {
        this._initialized = false;
    }

    _isWatcherRegistered() {
        return this._watchAnyNodeChange !== null;
    }

    getInstances() {
        return this._serviceInstances;
    }

    /**
     * Starts service and resolves promise with initial list of nodes that provide the service, "change" or "error"
     * events will not be emited
     *
     * Listens for changes after successful resolve.
     *
     * Promise will be rejected with:
     *   `AlreadyInitializedError` if service is already started.
     *   `WatchError` on error from `consul` underlying method
     *
     * Rejection of promise means that watcher was stopped and no retries will be done.
     *
     * @returns {Promise<ServiceInstances,AlreadyInitializedError|WatchError>}
     * @public
     */
    startService() {
        if (this._isWatcherRegistered()) {
            return Promise.reject(new AlreadyInitializedError('Service is already started'));
        }

        return this._registerWatcherAndWaitForInitialNodes()
            .then(initialListOfNodes => {
                this._watchAnyNodeChange.on('change', this._onWatcherChange);
                this._watchAnyNodeChange.on('error', this._onWatcherError);
                this._watchAnyNodeChange.on('end', this._onWatcherEnd);

                this._setInitialized();
                this._setWatchHealthy();
                this._serviceInstances = initialListOfNodes;
                return initialListOfNodes;
            });
    }

    /**
     * Stops service even if it is not started yet. Monitor becomes `uninitialized` and `unhalthy`.
     *
     * Listens for changes after successful resolve.
     *
     * Promise will be rejected with:
     *   `AlreadyInitializedError` if service is already started.
     *   `WatchError` on error from `consul` underlying method
     *
     * Rejection of promise means that watcher was stopped and no retries will be done.
     *
     * @returns {ServiceInstancesMonitor}
     * @public
     */
    stopService() {
        if (this._retryTimer !== null) {
            clearTimeout(this._retryTimer);
            this._retryTimer = null;
        }

        if (!this._isWatcherRegistered()) {
            return this;
        }

        // we need to remove listener to prevent emitting of `end` event after stop of watcher
        this._watchAnyNodeChange.removeListener('end', this._onWatcherEnd);
        this._watchAnyNodeChange.end();
        this._watchAnyNodeChange = null;
        this._unsetFallbackToWatchHealthy();
        this._setUninitialized();
        this._setWatchUnealthy();

        return this;
    }

    /**
     * Registers `consul.watch` and assigns watcher to `this._watchAnyNodeChange` and waits for the
     * first successful response from consul with list of healthy nodes that provide the service.
     * On successful response resolves promise with array of healthy nodes (it may be empty). Method doesn't
     * add listener for `change` event.
     *
     * Promise will be rejected with:
     *   `AlreadyInitializedError` if another `consul.watch` execution is found.
     *   `WatchError` on error from `consul` underlying method
     *
     * Rejection of promise means that watch was stopped and `this._watchAnyNodeChange` was cleared.
     *
     * @returns {Promise<ServiceInstances,AlreadyInitializedError|WatchError>}
     * @private
     */
    _registerWatcherAndWaitForInitialNodes() {
        return new Promise((resolve, reject) => {
            if (this._watchAnyNodeChange !== null) {
                return reject(new AlreadyInitializedError('Another `consul.watch` execution is found'));
            }

            this._watchAnyNodeChange = this._consul.watch({
                method: this._consul.health.service,
                options: {
                    service: this._serviceName,
                    wait: '60s',
                    timeout: this._timeoutMsec
                },
            });

            const firstChange = (data) => {
                this._watchAnyNodeChange.removeListener('error', firstError);

                const {instances, errors} = instancesFactory.buildServiceInstances(
                    data,
                    this._checkNameWithStatus,
                    this._extractors
                );

                if (!_.isEmpty(errors)) {
                    this._emitFactoryErrors(errors);
                }

                resolve(instances);
            };

            const firstError = (err) => {
                this._watchAnyNodeChange.removeListener('change', firstChange);
                this._watchAnyNodeChange.end();
                this._watchAnyNodeChange = null;
                reject(new WatchError(err.message, {err}));
            };

            this._watchAnyNodeChange.once('change', firstChange);
            this._watchAnyNodeChange.once('error', firstError);
        });
    }

    /**
     * This method receives list of a valid nodes sent by `consul.watch` in `consul` format. Performs
     * validation of response format.
     *
     * If service was unhealthy, it becomes healthy.
     *
     * @param {Array} data - list of healthy nodes after some changes
     * @emits ServiceInstancesMonitor#changed actual array of a valid nodes
     * @private
     */
    _onWatcherChange(data) {
        let isHealthyStateChanged = false;
        if (!this.isWatchHealthy()) {
            this._setWatchHealthy();
            isHealthyStateChanged = true;
        }

        const {instances, errors} = instancesFactory.buildServiceInstances(
            data,
            this._checkNameWithStatus,
            this._extractors
        );

        this._serviceInstances = instances;
        if (isHealthyStateChanged) {
            this.emit('healthy');
        }
        this.emit('changed', instances);

        if (!_.isEmpty(errors)) {
            this._emitFactoryErrors(errors);
        }
    }

    _onWatcherError(err) {
        this._unsetFallbackToWatchHealthy();

        if (this.isWatchHealthy()) {
            this._setWatchUnealthy();
            this.emit('unhealthy');
        }

        this._setFallbackToWatchHealthy();

        this.emit('error', new WatchError(err.message, {err}));
    }

    async _onWatcherEnd() {
        this._unsetFallbackToWatchHealthy();
        this._setUninitialized();

        if (this.isWatchHealthy()) {
            this._setWatchUnealthy();
            this.emit('unhealthy');
        }

        this._watchAnyNodeChange.removeAllListeners();
        this._watchAnyNodeChange = null;
        await this._retryStartService();
    }

    _emitFactoryErrors(errors) {
        setImmediate(() => {
            errors.forEach(error => this.emit.call(this, 'error', error));
        });
    }

    _setFallbackToWatchHealthy() {
        if (this._fallbackToWatchHealthyInterval) {
            this._unsetFallbackToWatchHealthy();
        }

        const initialUpdateTime = this._watchAnyNodeChange.updateTime();

        this._fallbackToWatchHealthyInterval = setInterval(() => {
            if (this.isWatchHealthy()) {
                // watcher is currently becomes `healthy`, unset fallback interval',
                this._unsetFallbackToWatchHealthy();

                return;
            }

            const lastUpdateTime = this._watchAnyNodeChange.updateTime();

            if (initialUpdateTime !== lastUpdateTime) {
                this._unsetFallbackToWatchHealthy();

                this._setWatchHealthy();
                this.emit('healthy');
            }

        }, HEALTH_FALLBACK_INTERVAL_MSEC);
    }

    _unsetFallbackToWatchHealthy() {
        clearInterval(this._fallbackToWatchHealthyInterval);

        this._fallbackToWatchHealthyInterval = null;
    }


    async _retryStartService() {
        try {
            const serviceInstances = await this.startService();
            this._serviceInstances = serviceInstances;

            this.emit('healthy');
            this.emit('changed', serviceInstances);
        } catch (err) {
            setImmediate(() => this.emit('error', err));

            this._retryTimer = setTimeout(this._retryStartService, DEFAULT_RETRY_START_SERVICE_TIMEOUT_MSEC);
        }
    }
}

module.exports = ServiceInstancesMonitor;<|MERGE_RESOLUTION|>--- conflicted
+++ resolved
@@ -1,5 +1,3 @@
-'use strict';
-
 const EventEmitter = require('events');
 const _ = require('lodash');
 const instancesFactory = require('./Factory');
@@ -28,12 +26,9 @@
 /**
  * @emits ServiceInstancesMonitor#initialized
  * @emits ServiceInstancesMonitor#changed
-<<<<<<< HEAD
  * @emits ServiceInstancesMonitor#error
  * @emits ServiceInstancesMonitor#healthy
  * @emits ServiceInstancesMonitor#unhealthy
-=======
->>>>>>> e843079b
  */
 class ServiceInstancesMonitor extends EventEmitter {
 
