'use strict';

const EventEmitter = require('events');
const _ = require('lodash');
const instancesFactory = require('./Factory');
const ServiceInstances = require('./ServiceInstances');
const WatchError = require('./Error').WatchError;
const AlreadyInitializedError = require('./Error').AlreadyInitializedError;
const NotInitializedError = require('./Error').NotInitializedError;

const DEFAULT_TIMEOUT_MSEC = 5000;
<<<<<<< HEAD
const DEFAULT_RETRY_START_SERVICE_TIMEOUT_MSEC = 1000;
=======
const HEALTH_FALLBACK_INTERVAL_MSEC = 1000;
>>>>>>> f9e03891

/**
 * Single node data
 *
 * @typedef {Object} ServiceInstancesMonitor~ConsulHealthyNode
 * @property {string} serverId - the id of the server
 */

/**
 * Event is emmitted when something happens
 *
 * @event ServiceInstancesMonitor#initialized
 * @param {Array.<ServiceInstancesMonitor~ConsulHealthyNode>} data - The data.
 */

/**
 * @emits ServiceInstancesMonitor#initialized
 * @emits ServiceInstancesMonitor#changed
 * @emits ServiceInstancesMonitor#error
 * @emits ServiceInstancesMonitor#healthy
 * @emits ServiceInstancesMonitor#unhealthy
 */
class ServiceInstancesMonitor extends EventEmitter {

    /**
     * @param {Object} options
     * @param {string} options.serviceName -  name of service in consul to monitor
     * @param {string} options.checkNameWithStatus
     * @param {number} [options.timeoutMsec=5000] - connection timeout to consul
     * @param {boolean} [options.autoReconnect=true] - enable auto reconnect on watcher end
     * @param {Consul} consul
     * @param {Object} extractors
     * @throws {TypeError} On invalid options format
     * @public
     */
    constructor(options, consul, extractors) {
        super();

        if (!_.isPlainObject(options)) {
            throw new TypeError('options must be an object');
        }

        if (!_.has(options, 'serviceName') || !_.isString(options.serviceName) || _.isEmpty(options.serviceName)) {
            throw new TypeError('options.serviceName must be set and be a non-empty string');
        }

        if (!_.has(options, 'checkNameWithStatus') ||
            !_.isString(options.checkNameWithStatus) ||
            _.isEmpty(options.checkNameWithStatus)
        ) {
            throw new TypeError('options.checkNameWithStatus must be set and be a non-empty string');
        }

        if (!_.has(options, 'timeoutMsec')) {
            this._timeoutMsec = DEFAULT_TIMEOUT_MSEC;
        } else {
            if (!_.isSafeInteger(options.timeoutMsec) || options.timeoutMsec <= 0) {
                throw new TypeError('options.timeoutMsec must be a positive integer if set');
            }

            this._timeoutMsec = options.timeoutMsec;
        }

        // duck typing check
        if (!_.isObject(consul) || !_.isFunction(consul.watch) ||
            !_.isObject(consul.health) || !_.isFunction(consul.health.service)
        ) {
            throw new TypeError('consul argument does not look like Consul object');
        }

        if (_.isPlainObject(extractors)) {
            for (const extractorName in extractors) {
                if (!extractors[extractorName] || !_.isFunction(extractors[extractorName].extract)) {
                    throw new TypeError('extractors instances must have a method "extract"');
                }
            }
        } else if (extractors !== undefined) {
            throw new TypeError('extractors argument must be an plain object or undefined');
        }

        this._serviceName = options.serviceName;
        this._checkNameWithStatus = options.checkNameWithStatus;
        this._initialized = false;
        this._retryTimer = null;

        this._consul = consul;
        this._extractors = extractors;

        this._onWatcherChange = this._onWatcherChange.bind(this);
        this._onWatcherError = this._onWatcherError.bind(this);
        this._onWatcherEnd = this._onWatcherEnd.bind(this);
        this._retryStartService = this._retryStartService.bind(this);

        this._serviceInstances = new ServiceInstances();
        this._watchAnyNodeChange = null;
        this._setWatchUnealthy();
        this._setUninitialized();

        this._fallbackToWatchHealthyInterval = null;
    }

    isWatchHealthy() {
        return this._isWatchHealthy;
    }

    _setWatchHealthy() {
        this._isWatchHealthy = true;
    }

    _setWatchUnealthy() {
        this._isWatchHealthy = false;
    }

    isInitialized() {
        return this._initialized;
    }

    _setInitialized() {
        this._initialized = true;
    }

    _setUninitialized() {
        this._initialized = false;
    }

    _isWatcherRegistered() {
        return this._watchAnyNodeChange !== null;
    }

    getInstances() {
        return this._serviceInstances;
    }

    /**
     * Starts service and resolves promise with initial list of nodes that provide the service, "change" or "error"
     * events will not be emited
     *
     * Listens for changes after successful resolve.
     *
     * Promise will be rejected with:
     *   `AlreadyInitializedError` if service is already started.
     *   `WatchError` on error from `consul` underlying method
     *
     * Rejection of promise means that watcher was stopped and no retries will be done.
     *
     * @returns {Promise<ServiceInstances,AlreadyInitializedError|WatchError>}
     * @public
     */
    startService() {
        if (this._isWatcherRegistered()) {
            return Promise.reject(new AlreadyInitializedError('Service is already started'));
        }

        return this._registerWatcherAndWaitForInitialNodes()
            .then(initialListOfNodes => {
                this._watchAnyNodeChange.on('change', this._onWatcherChange);
                this._watchAnyNodeChange.on('error', this._onWatcherError);
                this._watchAnyNodeChange.on('end', this._onWatcherEnd);

                this._setInitialized();
                this._setWatchHealthy();
                this._serviceInstances = initialListOfNodes;
                return initialListOfNodes;
            });
    }

    /**
     * Stops service even if it is not started yet. Monitor becomes `uninitialized` and `unhalthy`.
     *
     * Listens for changes after successful resolve.
     *
     * Promise will be rejected with:
     *   `AlreadyInitializedError` if service is already started.
     *   `WatchError` on error from `consul` underlying method
     *
     * Rejection of promise means that watcher was stopped and no retries will be done.
     *
     * @returns {ServiceInstancesMonitor}
     * @public
     */
    stopService() {
        if (this._retryTimer !== undefined) {
            clearTimeout(this._retryTimer);
            this._retryTimer = null;
        }

        if (!this._isWatcherRegistered()) {
            return this;
        }

        // we need to remove listener to prevent emitting of `end` event after stop of watcher
        this._watchAnyNodeChange.removeListener('end', this._onWatcherEnd);
        this._watchAnyNodeChange.end();
        this._watchAnyNodeChange = null;
        this._unsetFallbackToWatchHealthy();
        this._setUninitialized();
        this._setWatchUnealthy();

        return this;
    }

    /**
     * Returns unix timestamp when last success response was received from consul
     *
     * @returns {number}
     * @throws {NotInitializedError} On not started service
     * @public
     */
    getUpdateTime() {
        if (!this._isWatcherRegistered()) {
            throw new NotInitializedError('Service is not started');
        }

        return this._watchAnyNodeChange.updateTime();
    }

    /**
     * Registers `consul.watch` and assigns watcher to `this._watchAnyNodeChange` and waits for the
     * first successful response from consul with list of healthy nodes that provide the service.
     * On successful response resolves promise with array of healthy nodes (it may be empty). Method doesn't
     * add listener for `change` event.
     *
     * Promise will be rejected with:
     *   `AlreadyInitializedError` if another `consul.watch` execution is found.
     *   `WatchError` on error from `consul` underlying method
     *
     * Rejection of promise means that watch was stopped and `this._watchAnyNodeChange` was cleared.
     *
     * @returns {Promise<ServiceInstances,AlreadyInitializedError|WatchError>}
     * @private
     */
    _registerWatcherAndWaitForInitialNodes() {
        return new Promise((resolve, reject) => {
            if (this._watchAnyNodeChange !== null) {
                return reject(new AlreadyInitializedError('Another `consul.watch` execution is found'));
            }

            this._watchAnyNodeChange = this._consul.watch({
                method: this._consul.health.service,
                options: {
                    service: this._serviceName,
                    wait: '60s',
                    timeout: this._timeoutMsec
                },
            });

            const firstChange = (data) => {
                this._watchAnyNodeChange.removeListener('error', firstError);

                const {instances, errors} = instancesFactory.buildServiceInstances(
                    data,
                    this._checkNameWithStatus,
                    this._extractors
                );

                if (!_.isEmpty(errors)) {
                    this._emitFactoryErrors(errors);
                }

                resolve(instances);
            };

            const firstError = (err) => {
                this._watchAnyNodeChange.removeListener('change', firstChange);
                this._watchAnyNodeChange.end();
                this._watchAnyNodeChange = null;
                reject(new WatchError(err.message, {err}));
            };

            this._watchAnyNodeChange.once('change', firstChange);
            this._watchAnyNodeChange.once('error', firstError);
        });
    }

    /**
     * This method receives list of a valid nodes sent by `consul.watch` in `consul` format. Performs
     * validation of response format.
     *
     * If service was unhealthy, it becomes healthy.
     *
     * @param {Array} data - list of healthy nodes after some changes
     * @emits ServiceInstancesMonitor#changed actual array of a valid nodes
     * @private
     */
    _onWatcherChange(data) {
        if (!this.isWatchHealthy()) {
            this._setWatchHealthy();
            this.emit('healthy');
        }

        const {instances, errors} = instancesFactory.buildServiceInstances(
            data,
            this._checkNameWithStatus,
            this._extractors
        );

        this._serviceInstances = instances;
        this.emit('changed', instances);

        if (!_.isEmpty(errors)) {
            this._emitFactoryErrors(errors);
        }
    }

    _onWatcherError(err) {
        this._unsetFallbackToWatchHealthy();

        if (this.isWatchHealthy()) {
            this._setWatchUnealthy();
            this.emit('unhealthy');
        }

<<<<<<< HEAD
        this.emit('error', new WatchError(err.message, {err}));
=======
        this._setFallbackToWatchHealthy();

        this.emit('error', new WatchError(err.message, { err }));
>>>>>>> f9e03891
    }

    _onWatcherEnd() {
        this._setUninitialized();
        this._setWatchUnealthy();
        this._watchAnyNodeChange.removeAllListeners();
        this._watchAnyNodeChange = null;
        this.emit('unhealthy');
        this._retryStartService();
    }

    _emitFactoryErrors(errors) {
        setImmediate(() => {
            errors.forEach(error => this.emit.call(this, 'error', error));
        });
    }

<<<<<<< HEAD
    async _retryStartService() {
        try {
            const serviceInstances = await this.startService();
            this._serviceInstances = serviceInstances;

            this.emit('healthy');
            this.emit('changed', serviceInstances);
        } catch (err) {
            setImmediate(() => this.emit('error', err));

            this._retryTimer = setTimeout(this._retryStartService, DEFAULT_RETRY_START_SERVICE_TIMEOUT_MSEC);
        }
    }
=======
    _setFallbackToWatchHealthy() {
        if (this._fallbackToWatchHealthyInterval) {
            this._unsetFallbackToWatchHealthy();
        }

        const initialUpdateTime = this._watchAnyNodeChange.updateTime();

        this._fallbackToWatchHealthyInterval = setInterval(() => {
            const isWatcherRunning = this._isWatcherRegistered() && this._watchAnyNodeChange.isRunning();

            if (!isWatcherRunning || this.isWatchHealthy()) {

                // watcher is currently ends or becomes `healthy`, unset fallback interval',
                this._unsetFallbackToWatchHealthy();

                return;
            }

            const lastUpdateTime = this._watchAnyNodeChange.updateTime();

            if (initialUpdateTime !== lastUpdateTime) {
                this._unsetFallbackToWatchHealthy();

                this._setWatchHealthy();
            }

        }, HEALTH_FALLBACK_INTERVAL_MSEC);
    }

    _unsetFallbackToWatchHealthy() {
        clearInterval(this._fallbackToWatchHealthyInterval);

        this._fallbackToWatchHealthyInterval = null;
    }

>>>>>>> f9e03891
}

module.exports = ServiceInstancesMonitor;<|MERGE_RESOLUTION|>--- conflicted
+++ resolved
@@ -1,5 +1,3 @@
-'use strict';
-
 const EventEmitter = require('events');
 const _ = require('lodash');
 const instancesFactory = require('./Factory');
@@ -9,11 +7,8 @@
 const NotInitializedError = require('./Error').NotInitializedError;
 
 const DEFAULT_TIMEOUT_MSEC = 5000;
-<<<<<<< HEAD
+const HEALTH_FALLBACK_INTERVAL_MSEC = 1000;
 const DEFAULT_RETRY_START_SERVICE_TIMEOUT_MSEC = 1000;
-=======
-const HEALTH_FALLBACK_INTERVAL_MSEC = 1000;
->>>>>>> f9e03891
 
 /**
  * Single node data
@@ -326,13 +321,9 @@
             this.emit('unhealthy');
         }
 
-<<<<<<< HEAD
-        this.emit('error', new WatchError(err.message, {err}));
-=======
         this._setFallbackToWatchHealthy();
 
         this.emit('error', new WatchError(err.message, { err }));
->>>>>>> f9e03891
     }
 
     _onWatcherEnd() {
@@ -350,7 +341,42 @@
         });
     }
 
-<<<<<<< HEAD
+    _setFallbackToWatchHealthy() {
+        if (this._fallbackToWatchHealthyInterval) {
+            this._unsetFallbackToWatchHealthy();
+        }
+
+        const initialUpdateTime = this._watchAnyNodeChange.updateTime();
+
+        this._fallbackToWatchHealthyInterval = setInterval(() => {
+            const isWatcherRunning = this._isWatcherRegistered() && this._watchAnyNodeChange.isRunning();
+
+            if (!isWatcherRunning || this.isWatchHealthy()) {
+
+                // watcher is currently ends or becomes `healthy`, unset fallback interval',
+                this._unsetFallbackToWatchHealthy();
+
+                return;
+            }
+
+            const lastUpdateTime = this._watchAnyNodeChange.updateTime();
+
+            if (initialUpdateTime !== lastUpdateTime) {
+                this._unsetFallbackToWatchHealthy();
+
+                this._setWatchHealthy();
+            }
+
+        }, HEALTH_FALLBACK_INTERVAL_MSEC);
+    }
+
+    _unsetFallbackToWatchHealthy() {
+        clearInterval(this._fallbackToWatchHealthyInterval);
+
+        this._fallbackToWatchHealthyInterval = null;
+    }
+
+
     async _retryStartService() {
         try {
             const serviceInstances = await this.startService();
@@ -364,43 +390,6 @@
             this._retryTimer = setTimeout(this._retryStartService, DEFAULT_RETRY_START_SERVICE_TIMEOUT_MSEC);
         }
     }
-=======
-    _setFallbackToWatchHealthy() {
-        if (this._fallbackToWatchHealthyInterval) {
-            this._unsetFallbackToWatchHealthy();
-        }
-
-        const initialUpdateTime = this._watchAnyNodeChange.updateTime();
-
-        this._fallbackToWatchHealthyInterval = setInterval(() => {
-            const isWatcherRunning = this._isWatcherRegistered() && this._watchAnyNodeChange.isRunning();
-
-            if (!isWatcherRunning || this.isWatchHealthy()) {
-
-                // watcher is currently ends or becomes `healthy`, unset fallback interval',
-                this._unsetFallbackToWatchHealthy();
-
-                return;
-            }
-
-            const lastUpdateTime = this._watchAnyNodeChange.updateTime();
-
-            if (initialUpdateTime !== lastUpdateTime) {
-                this._unsetFallbackToWatchHealthy();
-
-                this._setWatchHealthy();
-            }
-
-        }, HEALTH_FALLBACK_INTERVAL_MSEC);
-    }
-
-    _unsetFallbackToWatchHealthy() {
-        clearInterval(this._fallbackToWatchHealthyInterval);
-
-        this._fallbackToWatchHealthyInterval = null;
-    }
-
->>>>>>> f9e03891
 }
 
 module.exports = ServiceInstancesMonitor;