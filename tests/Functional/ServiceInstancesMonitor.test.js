'use strict';

const _ = require('lodash');
const {assertThrowsAsync} = require('../support/helpers');
const consul = require('consul');
const nock = require('nock');
const assert = require('chai').assert;
const deepFreeze = require('deep-freeze');
const getPort = require('get-port');
const ServiceInstance = require('src/ServiceInstance');
const ServiceInstanceInfo = require('src/ServiceInstanceInfo');
const ServiceInstances = require('src/ServiceInstances');
const ServiceInstancesMonitor = require('src/ServiceInstancesMonitor');
const {WatchError, WatchTimeoutError, InvalidDataError} = require('src/Error');

const nockTestParams = require('./nock.data');

describe('ServiceInstancesMonitor::constructor', function () {

    const consulHost = '127.0.0.1';
    let consulPort;
    let consulHostAndPort;
    let consulClient;

    const options = deepFreeze({
        serviceName: 'transcoder',
        timeoutMsec: 500,
        checkNameWithStatus: 'Transcoder health status'
    });

    before(async () => {
        consulPort = await getPort();
        consulHostAndPort = `http://${consulHost}:${consulPort}`;
    });

    beforeEach(function () {
        consulClient = consul({
            host: consulHost,
            port: consulPort,
            promisify: true
        });

        nock.cleanAll();
    });

    after(function () {
        nock.cleanAll();
    });


    it('not started monitor', function () {
        const monitor = new ServiceInstancesMonitor(options, consulClient);

        assert.isFalse(monitor.isInitialized());
        assert.isFalse(monitor.isWatchHealthy());
        assert.instanceOf(monitor.getInstances(), ServiceInstances);
        assert.isEmpty(monitor.getInstances().getHealthy());
        assert.isEmpty(monitor.getInstances().getUnhealthy());
    });

    it('stop on not started monitor', function () {
        const monitor = new ServiceInstancesMonitor(options, consulClient);
        let returnedValue;
        assert.doesNotThrow(() => {
            returnedValue = monitor.stopService();
        });

        assert.isFalse(monitor.isInitialized());
        assert.isFalse(monitor.isWatchHealthy());
        assert.instanceOf(monitor.getInstances(), ServiceInstances);
        assert.isEmpty(monitor.getInstances().getHealthy());
        assert.isEmpty(monitor.getInstances().getUnhealthy());
        assert.strictEqual(returnedValue, monitor);
    });

    it('start monitor fails if port is closed', async function () {
        const monitor = new ServiceInstancesMonitor(options, consulClient);

        assertThrowsAsync(async () => {
            await monitor.startService();
        }, WatchError, /connect ECONNREFUSED/);
    });

    it('start monitor fails due to consul response timeout - no requests after timeout', async function () {
        // in this test monitor must response with WatchTimeoutError after options.timeoutMsec
        // then after extra options.timeoutMsec time response from nock must be returned
        // and monitor must ignore that update

        this.slow(options.timeoutMsec * 8);
        this.timeout(options.timeoutMsec * 4);

        const nockInstance = nock(consulHostAndPort)
            .get(`/v1/health/service/${options.serviceName}`).query({index: '0', wait: '60s'})
            .delay(options.timeoutMsec * 2)
            .reply(200, 'not a json')
            .get(`/v1/health/service/${options.serviceName}`).query({index: '0', wait: '60s'})
            .reply(200, 'not a json');

        let changeFired = false;
        const monitor = new ServiceInstancesMonitor(options, consulClient);
        monitor.on('changed', () => {
            changeFired = true;
        });

        assertThrowsAsync(async () => {
            await monitor.startService();
        }, WatchTimeoutError, 'Initial consul watch request was timed out');

        const waitFn = () => {
            return new Promise(resolve => {
                setTimeout(resolve, options.timeoutMsec * 2);
            });
        };
<<<<<<< HEAD

        await waitFn();

=======

        await waitFn();

>>>>>>> 9cb65ece
        assert.isFalse(nockInstance.isDone());
        assert.isFalse(changeFired);
        assert.isFalse(monitor.isInitialized());
        assert.isFalse(monitor.isWatchHealthy());
        assert.isEmpty(monitor.getInstances().getHealthy());
<<<<<<< HEAD
=======
        assert.isEmpty(monitor.getInstances().getOnMaintenance());
        assert.isEmpty(monitor.getInstances().getOverloaded());
>>>>>>> 9cb65ece
        assert.isEmpty(monitor.getInstances().getUnhealthy());
    });

    it('monitor becomes initialized and watch becomes healthy after start of monitor', async function () {
        const firstRequestIndex = 0;
        // blocking queries read X-Consul-Index header and make next request using that value as index
        const secondRequestIndex = nockTestParams.firstResponseHeaders['X-Consul-Index'];

        nock(consulHostAndPort)
            .get(`/v1/health/service/${options.serviceName}`).query({index: firstRequestIndex, wait: '60s'})
            .reply(200, nockTestParams.firstResponseBody, nockTestParams.firstResponseHeaders)
            .get(`/v1/health/service/${options.serviceName}`).query({index: secondRequestIndex, wait: '60s'})
            .delay(60000)
            .reply(200, nockTestParams.firstResponseBody, nockTestParams.firstResponseHeaders);

        const monitor = new ServiceInstancesMonitor(options, consulClient);
        await monitor.startService();

        assert.isTrue(monitor.isInitialized());
        assert.isTrue(monitor.isWatchHealthy());
    });

    it('check of initial list of nodes received from startService', async function () {
        const expectedNode1 = new ServiceInstance(
            nockTestParams.firstResponseBody[0].Node.TaggedAddresses.lan,
            nockTestParams.firstResponseBody[0].Node.TaggedAddresses.wan,
            nockTestParams.firstResponseBody[0].Service.Port,
            nockTestParams.firstResponseBody[0].Node.Address,
            nockTestParams.firstResponseBody[0].Node.Node,
            nockTestParams.firstResponseBody[0].Service.ID,
            nockTestParams.firstResponseBody[0].Service.Tags,
<<<<<<< HEAD
            null
=======
            new ServiceInstanceStatus(
                nockTestParams.loadData1.pid,
                nockTestParams.loadData1.status,
                nockTestParams.loadData1.mem.total,
                nockTestParams.loadData1.mem.free,
                nockTestParams.loadData1.cpu.usage,
                nockTestParams.loadData1.cpu.count,
                nockTestParams.loadData1
            )
>>>>>>> 9cb65ece
        );

        const expectedNode2 = new ServiceInstance(
            nockTestParams.firstResponseBody[1].Node.TaggedAddresses.lan,
            nockTestParams.firstResponseBody[1].Node.TaggedAddresses.wan,
            nockTestParams.firstResponseBody[1].Service.Port,
            nockTestParams.firstResponseBody[1].Node.Address,
            nockTestParams.firstResponseBody[1].Node.Node,
            nockTestParams.firstResponseBody[1].Service.ID,
            nockTestParams.firstResponseBody[1].Service.Tags,
<<<<<<< HEAD
            null
=======
            new ServiceInstanceStatus(
                nockTestParams.loadData1.pid,
                nockTestParams.loadData1.status,
                nockTestParams.loadData1.mem.total,
                nockTestParams.loadData1.mem.free,
                nockTestParams.loadData1.cpu.usage,
                nockTestParams.loadData1.cpu.count,
                nockTestParams.loadData1
            )
>>>>>>> 9cb65ece
        );

        const firstRequestIndex = 0;
        // blocking queries read X-Consul-Index header and make next request using that value as index
        const secondRequestIndex = nockTestParams.firstResponseHeaders['X-Consul-Index'];

        nock(consulHostAndPort)
            .get(`/v1/health/service/${options.serviceName}`).query({index: firstRequestIndex, wait: '60s'})
            .reply(200, nockTestParams.firstResponseBody, nockTestParams.firstResponseHeaders)
            .get(`/v1/health/service/${options.serviceName}`).query({index: secondRequestIndex, wait: '60s'})
            .delay(60000)
            .reply(200, nockTestParams.firstResponseBody, nockTestParams.firstResponseHeaders);

        const monitor = new ServiceInstancesMonitor(options, consulClient);
        const initialInstances = await monitor.startService();

        assert.instanceOf(initialInstances, ServiceInstances);
        assert.lengthOf(initialInstances.getHealthy(), 2);
<<<<<<< HEAD
=======
        assert.isEmpty(initialInstances.getOnMaintenance());
        assert.isEmpty(initialInstances.getOverloaded());
>>>>>>> 9cb65ece
        assert.isEmpty(initialInstances.getUnhealthy());

        const [node1, node2] = initialInstances.getHealthy();

        assert.instanceOf(node1, ServiceInstance);
        assert.instanceOf(node2, ServiceInstance);
        assert.deepEqual(node1, expectedNode1);
        assert.deepEqual(node2, expectedNode2);
    });

    it('initial list of nodes is the same as received from getter', async function () {
        const firstRequestIndex = 0;
        // blocking queries read X-Consul-Index header and make next request using that value as index
        const secondRequestIndex = nockTestParams.firstResponseHeaders['X-Consul-Index'];

        nock(consulHostAndPort)
            .get(`/v1/health/service/${options.serviceName}`).query({index: firstRequestIndex, wait: '60s'})
            .reply(200, nockTestParams.firstResponseBody, nockTestParams.firstResponseHeaders)
            .get(`/v1/health/service/${options.serviceName}`).query({index: secondRequestIndex, wait: '60s'})
            .delay(60000)
            .reply(200, nockTestParams.firstResponseBody, nockTestParams.firstResponseHeaders);

        const monitor = new ServiceInstancesMonitor(options, consulClient);
        const initialInstances = await monitor.startService();
        const instancesFromGetter = monitor.getInstances();

        assert.strictEqual(initialInstances, instancesFromGetter);
    });

    it('initial list of nodes with serfHealth checks in critical status, one service with OK, another ' +
        'with MAINTENANCE', async function () {
        const firstResponseBody = _.cloneDeep(nockTestParams.serfHealthCriticalResponseBody);

        const firstExpectedErrorType = InvalidDataError;
        const firstExpectedErrorMessage = 'serfHealth check is in critical state, node will be skipped';
        const firstExpectedErrorExtra = {node: firstResponseBody[0]};

        const secondExpectedErrorType = InvalidDataError;
        const secondExpectedErrorMessage = 'serfHealth check is in critical state, node will be skipped';
        const secondExpectedErrorExtra = {node: firstResponseBody[1]};

        const firstRequestIndex = 0;
        // blocking queries read X-Consul-Index header and make next request using that value as index
        const secondRequestIndex = nockTestParams.serfHealthCriticalResponseHeaders['X-Consul-Index'];

        nock(consulHostAndPort)
            .get(`/v1/health/service/${options.serviceName}`).query({index: firstRequestIndex, wait: '60s'})
            .reply(
                200,
                nockTestParams.serfHealthCriticalResponseBody,
                nockTestParams.serfHealthCriticalResponseHeaders
            )
            .get(`/v1/health/service/${options.serviceName}`).query({index: secondRequestIndex, wait: '60s'})
            .delay(60000)
            .reply(
                200,
                nockTestParams.serfHealthCriticalResponseBody,
                nockTestParams.serfHealthCriticalResponseHeaders
            );

        const waitFn = () => {
            return new Promise(resolve => {
                setTimeout(resolve, 0);
            });
        };
<<<<<<< HEAD

        const errors = [];
        const monitor = new ServiceInstancesMonitor(options, consulClient);
        monitor.on('error', (error) => {
            errors.push(error);
        });

        const initialInstances = await monitor.startService();
=======

        const errors = [];
        const monitor = new ServiceInstancesMonitor(options, consulClient);
        monitor.on('error', (error) => {
            errors.push(error);
        });

        const initialInstances = await monitor.startService();

        // need to wait for emitting of errors
        await waitFn();
>>>>>>> 9cb65ece

        // need to wait for emitting of errors
        await waitFn();

<<<<<<< HEAD

        assert.isTrue(monitor.isInitialized());
        assert.isTrue(monitor.isWatchHealthy());

        assert.lengthOf(errors, 2);
        assert.instanceOf(errors[0], firstExpectedErrorType);
        assert.strictEqual(errors[0].message, firstExpectedErrorMessage);
        assert.deepEqual(errors[0].extra, firstExpectedErrorExtra);
        assert.instanceOf(errors[1], secondExpectedErrorType);
        assert.strictEqual(errors[1].message, secondExpectedErrorMessage);
        assert.deepEqual(errors[1].extra, secondExpectedErrorExtra);

        assert.instanceOf(initialInstances, ServiceInstances);
        assert.isEmpty(initialInstances.getHealthy());
=======
        assert.isTrue(monitor.isInitialized());
        assert.isTrue(monitor.isWatchHealthy());

        assert.lengthOf(errors, 2);
        assert.instanceOf(errors[0], firstExpectedErrorType);
        assert.strictEqual(errors[0].message, firstExpectedErrorMessage);
        assert.deepEqual(errors[0].extra, firstExpectedErrorExtra);
        assert.instanceOf(errors[1], secondExpectedErrorType);
        assert.strictEqual(errors[1].message, secondExpectedErrorMessage);
        assert.deepEqual(errors[1].extra, secondExpectedErrorExtra);

        assert.instanceOf(initialInstances, ServiceInstances);
        assert.isEmpty(initialInstances.getHealthy());
        assert.isEmpty(initialInstances.getOnMaintenance());
        assert.isEmpty(initialInstances.getOverloaded());
>>>>>>> 9cb65ece
        assert.isEmpty(initialInstances.getUnhealthy());
    });

    it('reaction on 500 error from consul during startService', async function () {
        this.slow(options.timeoutMsec * 5);
        this.timeout(options.timeoutMsec * 5);

        const firstRequestIndex = 0;

        const nockInstance = nock(consulHostAndPort)
            .get(`/v1/health/service/${options.serviceName}`).query({index: firstRequestIndex, wait: '60s'})
            .reply(500, 'Internal error')
            .get(`/v1/health/service/${options.serviceName}`).query({index: firstRequestIndex, wait: '60s'})
            .reply(200, nockTestParams.firstResponseBody, nockTestParams.firstResponseHeaders);

        let changeFired = false;
        const monitor = new ServiceInstancesMonitor(options, consulClient);

        monitor.on('changed', () => {
            changeFired = true;
        });

        assertThrowsAsync(async () => {
            await monitor.startService();
        }, WatchError, 'internal server error');


        const waitFn = () => {
            return new Promise(resolve => {
                setTimeout(resolve, options.timeoutMsec * 2);
            });
        };

        await waitFn();

        assert.isFalse(nockInstance.isDone());
        assert.isFalse(changeFired);
        assert.isFalse(monitor.isInitialized());
        assert.isFalse(monitor.isWatchHealthy());
        assert.isEmpty(monitor.getInstances().getHealthy());
<<<<<<< HEAD
=======
        assert.isEmpty(monitor.getInstances().getOnMaintenance());
        assert.isEmpty(monitor.getInstances().getOverloaded());
>>>>>>> 9cb65ece
        assert.isEmpty(monitor.getInstances().getUnhealthy());
    });

    it('reaction on 400 error from consul during startService', async function () {
        this.slow(options.timeoutMsec * 15);
        this.timeout(options.timeoutMsec * 5);

        const firstRequestIndex = 0;

        const nockInstance = nock(consulHostAndPort)
            .get(`/v1/health/service/${options.serviceName}`).query({index: firstRequestIndex, wait: '60s'})
            .reply(400, 'Internal error')
            .get(`/v1/health/service/${options.serviceName}`).query({index: firstRequestIndex, wait: '60s'})
            .reply(200, nockTestParams.firstResponseBody, nockTestParams.firstResponseHeaders);

        let changeFired = false;
        const monitor = new ServiceInstancesMonitor(options, consulClient);

        monitor.on('changed', () => {
            changeFired = true;
        });

        assertThrowsAsync(async () => {
            await monitor.startService();
        }, WatchError, 'bad request');


        const waitFn = () => {
            return new Promise(resolve => {
                setTimeout(resolve, options.timeoutMsec * 2);
            });
        };

        await waitFn();

        assert.isFalse(nockInstance.isDone());
        assert.isFalse(changeFired);
        assert.isFalse(monitor.isInitialized());
        assert.isFalse(monitor.isWatchHealthy());
        assert.isEmpty(monitor.getInstances().getHealthy());
<<<<<<< HEAD
=======
        assert.isEmpty(monitor.getInstances().getOnMaintenance());
        assert.isEmpty(monitor.getInstances().getOverloaded());
>>>>>>> 9cb65ece
        assert.isEmpty(monitor.getInstances().getUnhealthy());
    });

    it('emission of error on initial data', async function () {
        const expectedNode2 = new ServiceInstance(
            nockTestParams.firstResponseBody[1].Node.TaggedAddresses.lan,
            nockTestParams.firstResponseBody[1].Node.TaggedAddresses.wan,
            nockTestParams.firstResponseBody[1].Service.Port,
            nockTestParams.firstResponseBody[1].Node.Address,
            nockTestParams.firstResponseBody[1].Node.Node,
            nockTestParams.firstResponseBody[1].Service.ID,
            nockTestParams.firstResponseBody[1].Service.Tags,
<<<<<<< HEAD
            null
=======
            new ServiceInstanceStatus(
                nockTestParams.loadData1.pid,
                nockTestParams.loadData1.status,
                nockTestParams.loadData1.mem.total,
                nockTestParams.loadData1.mem.free,
                nockTestParams.loadData1.cpu.usage,
                nockTestParams.loadData1.cpu.count,
                nockTestParams.loadData1
            )
>>>>>>> 9cb65ece
        );

        const firstResponseBody = _.cloneDeep(nockTestParams.firstResponseBody);
        firstResponseBody[0].Checks[1].Name = 'Name of check that will not match checkNameWithStatus';

        const expectedErrorType = InvalidDataError;
        const expectedErrorMessage = 'Check with `checkNameWithStatus` was not found among all checks on the ' +
            'node, node will be skipped';
        const expectedErrorExtra = {node: firstResponseBody[0]};

        const firstRequestIndex = 0;
        // blocking queries read X-Consul-Index header and make next request using that value as index
        const secondRequestIndex = nockTestParams.firstResponseHeaders['X-Consul-Index'];

        nock(consulHostAndPort)
            .get(`/v1/health/service/${options.serviceName}`).query({index: firstRequestIndex, wait: '60s'})
            .reply(200, firstResponseBody, nockTestParams.firstResponseHeaders)
            .get(`/v1/health/service/${options.serviceName}`).query({index: secondRequestIndex, wait: '60s'})
            .delay(60000)
            .reply(200, firstResponseBody, nockTestParams.firstResponseHeaders);

        const waitFn = () => {
            return new Promise(resolve => {
                setTimeout(resolve, 0);
            });
        };
<<<<<<< HEAD

        const errors = [];
        const monitor = new ServiceInstancesMonitor(options, consulClient);
        monitor.on('error', (error) => {
            errors.push(error);
        });

        const initialInstances = await monitor.startService();

        assert.lengthOf(errors, 0);
        assert.instanceOf(initialInstances, ServiceInstances);
        assert.lengthOf(initialInstances.getHealthy(), 2);
        assert.isEmpty(initialInstances.getUnhealthy());

        const node2 = initialInstances.getHealthy()[1];
=======

        const errors = [];
        const monitor = new ServiceInstancesMonitor(options, consulClient);
        monitor.on('error', (error) => {
            errors.push(error);
        });

        const initialInstances = await monitor.startService();

        assert.lengthOf(errors, 0);

        assert.instanceOf(initialInstances, ServiceInstances);
        assert.lengthOf(initialInstances.getHealthy(), 1);
        assert.isEmpty(initialInstances.getOnMaintenance());
        assert.isEmpty(initialInstances.getOverloaded());
        assert.isEmpty(initialInstances.getUnhealthy());

        const [node2] = initialInstances.getHealthy();
>>>>>>> 9cb65ece

        assert.instanceOf(node2, ServiceInstance);
        assert.deepEqual(node2, expectedNode2);

        await waitFn();

        assert.lengthOf(errors, 1);
        assert.instanceOf(errors[0], expectedErrorType);
        assert.strictEqual(errors[0].message, expectedErrorMessage);
        assert.deepEqual(errors[0].extra, expectedErrorExtra);
    });
});<|MERGE_RESOLUTION|>--- conflicted
+++ resolved
@@ -111,25 +111,16 @@
                 setTimeout(resolve, options.timeoutMsec * 2);
             });
         };
-<<<<<<< HEAD
 
         await waitFn();
 
-=======
-
-        await waitFn();
-
->>>>>>> 9cb65ece
         assert.isFalse(nockInstance.isDone());
         assert.isFalse(changeFired);
         assert.isFalse(monitor.isInitialized());
         assert.isFalse(monitor.isWatchHealthy());
         assert.isEmpty(monitor.getInstances().getHealthy());
-<<<<<<< HEAD
-=======
         assert.isEmpty(monitor.getInstances().getOnMaintenance());
         assert.isEmpty(monitor.getInstances().getOverloaded());
->>>>>>> 9cb65ece
         assert.isEmpty(monitor.getInstances().getUnhealthy());
     });
 
@@ -161,9 +152,6 @@
             nockTestParams.firstResponseBody[0].Node.Node,
             nockTestParams.firstResponseBody[0].Service.ID,
             nockTestParams.firstResponseBody[0].Service.Tags,
-<<<<<<< HEAD
-            null
-=======
             new ServiceInstanceStatus(
                 nockTestParams.loadData1.pid,
                 nockTestParams.loadData1.status,
@@ -173,7 +161,6 @@
                 nockTestParams.loadData1.cpu.count,
                 nockTestParams.loadData1
             )
->>>>>>> 9cb65ece
         );
 
         const expectedNode2 = new ServiceInstance(
@@ -184,9 +171,6 @@
             nockTestParams.firstResponseBody[1].Node.Node,
             nockTestParams.firstResponseBody[1].Service.ID,
             nockTestParams.firstResponseBody[1].Service.Tags,
-<<<<<<< HEAD
-            null
-=======
             new ServiceInstanceStatus(
                 nockTestParams.loadData1.pid,
                 nockTestParams.loadData1.status,
@@ -196,7 +180,6 @@
                 nockTestParams.loadData1.cpu.count,
                 nockTestParams.loadData1
             )
->>>>>>> 9cb65ece
         );
 
         const firstRequestIndex = 0;
@@ -215,11 +198,8 @@
 
         assert.instanceOf(initialInstances, ServiceInstances);
         assert.lengthOf(initialInstances.getHealthy(), 2);
-<<<<<<< HEAD
-=======
         assert.isEmpty(initialInstances.getOnMaintenance());
         assert.isEmpty(initialInstances.getOverloaded());
->>>>>>> 9cb65ece
         assert.isEmpty(initialInstances.getUnhealthy());
 
         const [node1, node2] = initialInstances.getHealthy();
@@ -285,7 +265,6 @@
                 setTimeout(resolve, 0);
             });
         };
-<<<<<<< HEAD
 
         const errors = [];
         const monitor = new ServiceInstancesMonitor(options, consulClient);
@@ -294,24 +273,10 @@
         });
 
         const initialInstances = await monitor.startService();
-=======
-
-        const errors = [];
-        const monitor = new ServiceInstancesMonitor(options, consulClient);
-        monitor.on('error', (error) => {
-            errors.push(error);
-        });
-
-        const initialInstances = await monitor.startService();
 
         // need to wait for emitting of errors
         await waitFn();
->>>>>>> 9cb65ece
-
-        // need to wait for emitting of errors
-        await waitFn();
-
-<<<<<<< HEAD
+
 
         assert.isTrue(monitor.isInitialized());
         assert.isTrue(monitor.isWatchHealthy());
@@ -326,23 +291,8 @@
 
         assert.instanceOf(initialInstances, ServiceInstances);
         assert.isEmpty(initialInstances.getHealthy());
-=======
-        assert.isTrue(monitor.isInitialized());
-        assert.isTrue(monitor.isWatchHealthy());
-
-        assert.lengthOf(errors, 2);
-        assert.instanceOf(errors[0], firstExpectedErrorType);
-        assert.strictEqual(errors[0].message, firstExpectedErrorMessage);
-        assert.deepEqual(errors[0].extra, firstExpectedErrorExtra);
-        assert.instanceOf(errors[1], secondExpectedErrorType);
-        assert.strictEqual(errors[1].message, secondExpectedErrorMessage);
-        assert.deepEqual(errors[1].extra, secondExpectedErrorExtra);
-
-        assert.instanceOf(initialInstances, ServiceInstances);
-        assert.isEmpty(initialInstances.getHealthy());
         assert.isEmpty(initialInstances.getOnMaintenance());
         assert.isEmpty(initialInstances.getOverloaded());
->>>>>>> 9cb65ece
         assert.isEmpty(initialInstances.getUnhealthy());
     });
 
@@ -383,11 +333,8 @@
         assert.isFalse(monitor.isInitialized());
         assert.isFalse(monitor.isWatchHealthy());
         assert.isEmpty(monitor.getInstances().getHealthy());
-<<<<<<< HEAD
-=======
         assert.isEmpty(monitor.getInstances().getOnMaintenance());
         assert.isEmpty(monitor.getInstances().getOverloaded());
->>>>>>> 9cb65ece
         assert.isEmpty(monitor.getInstances().getUnhealthy());
     });
 
@@ -428,11 +375,8 @@
         assert.isFalse(monitor.isInitialized());
         assert.isFalse(monitor.isWatchHealthy());
         assert.isEmpty(monitor.getInstances().getHealthy());
-<<<<<<< HEAD
-=======
         assert.isEmpty(monitor.getInstances().getOnMaintenance());
         assert.isEmpty(monitor.getInstances().getOverloaded());
->>>>>>> 9cb65ece
         assert.isEmpty(monitor.getInstances().getUnhealthy());
     });
 
@@ -445,9 +389,6 @@
             nockTestParams.firstResponseBody[1].Node.Node,
             nockTestParams.firstResponseBody[1].Service.ID,
             nockTestParams.firstResponseBody[1].Service.Tags,
-<<<<<<< HEAD
-            null
-=======
             new ServiceInstanceStatus(
                 nockTestParams.loadData1.pid,
                 nockTestParams.loadData1.status,
@@ -457,7 +398,6 @@
                 nockTestParams.loadData1.cpu.count,
                 nockTestParams.loadData1
             )
->>>>>>> 9cb65ece
         );
 
         const firstResponseBody = _.cloneDeep(nockTestParams.firstResponseBody);
@@ -484,23 +424,6 @@
                 setTimeout(resolve, 0);
             });
         };
-<<<<<<< HEAD
-
-        const errors = [];
-        const monitor = new ServiceInstancesMonitor(options, consulClient);
-        monitor.on('error', (error) => {
-            errors.push(error);
-        });
-
-        const initialInstances = await monitor.startService();
-
-        assert.lengthOf(errors, 0);
-        assert.instanceOf(initialInstances, ServiceInstances);
-        assert.lengthOf(initialInstances.getHealthy(), 2);
-        assert.isEmpty(initialInstances.getUnhealthy());
-
-        const node2 = initialInstances.getHealthy()[1];
-=======
 
         const errors = [];
         const monitor = new ServiceInstancesMonitor(options, consulClient);
@@ -519,7 +442,6 @@
         assert.isEmpty(initialInstances.getUnhealthy());
 
         const [node2] = initialInstances.getHealthy();
->>>>>>> 9cb65ece
 
         assert.instanceOf(node2, ServiceInstance);
         assert.deepEqual(node2, expectedNode2);
