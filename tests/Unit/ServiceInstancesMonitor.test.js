'use strict';

const _ = require('lodash');
const consul = require('consul');
const assert = require('chai').assert;
const sinon = require('sinon');
const dataDriven = require('data-driven');
const deepFreeze = require('deep-freeze');
const ServiceInstancesMonitor = require('src/ServiceInstancesMonitor');
<<<<<<< HEAD
const ServiceInstances = require('src/ServiceInstances');
const WatchError = require('src/Error').WatchError;
=======
const sinon = require('sinon');
>>>>>>> f9e03891

/**
 * Returns object with passed to function variable itself and its type.
 *
 * As of 'null' has type of 'object' in ECMAScript, function returns 'null' for it.
 *
 * @example
 *   `{value: 123, type: 'number'}`
 *   '{value: Symbol(), type: 'symbol'}`
 *   `{value: null, type: 'null'}`
 *
 * @param {*} value - value of any type
 * @returns {{value: *, type: string}}
 */
function vt(value) {
    return {value, type: (value === null ? 'null' : typeof value)};
}

const testParams = {
    // all type except number
    notANumber: [
        vt('string'), vt(true), vt(undefined), vt(Symbol()), vt({}), vt(setTimeout), vt(null)
    ],
    // all types except string
    notAString: [
        vt(true), vt(123), vt(undefined), vt(Symbol()), vt({}), vt(setTimeout), vt(null)
    ],
    // all types except object
    notAnObject: [
        vt('string'), vt(true), vt(123), vt(undefined), vt(Symbol()), vt(setTimeout), vt(null)
    ],
    // all types except object
    notAnObjectExceptUndefined: [
        vt('string'), vt(true), vt(123), vt(Symbol()), vt(setTimeout), vt(null), vt([])
    ],
    notAFunction: [
        vt('string'), vt(true), vt(123), vt(undefined), vt(Symbol()), vt({}), vt(null)
    ]
};

describe('ServiceInstancesMonitor::constructor', function () {

    const validOptions = deepFreeze({
        serviceName: 'transcoder',
        timeoutMsec: 1000,
        checkNameWithStatus: "Service 'transcoder' check"
    });

    let validConsulClient;

    beforeEach(() => {
        validConsulClient = consul();
    });

    it('valid arguments', function () {
        new ServiceInstancesMonitor(validOptions, validConsulClient);
    });

    dataDriven(testParams.notAnObject, function () {
        it('incorrect type of options argument, type = {type}', function (arg) {
            /** @var {{value: *, type: string}} arg */
            assert.throws(
                function () {
                    new ServiceInstancesMonitor(arg.value, validConsulClient);
                },
                TypeError,
                'options must be an object'
            );
        });
    });

    it('missed mandatory options.serviceName argument', function () {
        const options = {};

        assert.throws(
            function () {
                new ServiceInstancesMonitor(options, validConsulClient);
            },
            TypeError,
            'options.serviceName must be set and be a non-empty string'
        );
    });

    dataDriven(testParams.notAString, function () {
        it('incorrect type of options.serviceName argument, type = {type}', function (arg) {
            const options = _.set(_.cloneDeep(validOptions), 'serviceName', arg.value);

            /** @var {{value: *, type: string}} arg */
            assert.throws(
                function () {
                    new ServiceInstancesMonitor(options, validConsulClient);
                },
                TypeError,
                'options.serviceName must be set and be a non-empty string'
            );
        });
    });

    it('empty options.serviceName argument', function () {
        const options = _.set(_.cloneDeep(validOptions), 'serviceName', '');

        assert.throws(
            function () {
                new ServiceInstancesMonitor(options, validConsulClient);
            },
            TypeError,
            'options.serviceName must be set and be a non-empty string'
        );
    });

    dataDriven(testParams.notAString, function () {
        it('incorrect type of options.checkNameWithStatus argument, type = {type}', function (arg) {
            const options = _.set(_.cloneDeep(validOptions), 'checkNameWithStatus', arg.value);

            /** @var {{value: *, type: string}} arg */
            assert.throws(
                function () {
                    new ServiceInstancesMonitor(options, validConsulClient);
                },
                TypeError,
                'options.checkNameWithStatus must be set and be a non-empty string'
            );
        });
    });

    it('empty options.checkNameWithStatus argument', function () {
        const options = _.set(_.cloneDeep(validOptions), 'checkNameWithStatus', '');

        assert.throws(
            function () {
                new ServiceInstancesMonitor(options, validConsulClient);
            },
            TypeError,
            'options.checkNameWithStatus must be set and be a non-empty string'
        );
    });

    it('absent options.timeoutMsec argument', function () {
        const options = deepFreeze(_.omit(_.cloneDeep(validOptions), 'timeoutMsec'));

        assert.notProperty(options, 'timeoutMsec');
        (new ServiceInstancesMonitor(options, validConsulClient));
    });

    dataDriven(testParams.notANumber, function () {
        it('incorrect type of options.timeoutMsec property, type = {type}', function (arg) {
            const options = _.set(_.cloneDeep(validOptions), 'timeoutMsec', arg.value);

            /** @var {{value: *, type: string}} arg */
            assert.throws(
                function () {
                    new ServiceInstancesMonitor(options, validConsulClient);
                },
                TypeError,
                'options.timeoutMsec must be a positive integer if set'
            );
        });
    });

    dataDriven(testParams.notAnObject, function () {
        it('incorrect type of consul argument, type = {type}', function (arg) {
            /** @var {{value: *, type: string}} arg */
            assert.throws(
                function () {
                    new ServiceInstancesMonitor(validOptions, arg.value);
                },
                TypeError,
                'consul argument does not look like Consul object'
            );
        });
    });

    dataDriven(testParams.notAFunction, function () {
        it('incorrect type of consul.watch method, type = {type}', function (arg) {
            const consulClient = _.set(_.cloneDeep(validConsulClient), 'watch', arg.value);

            /** @var {{value: *, type: string}} arg */
            assert.throws(
                function () {
                    new ServiceInstancesMonitor(validOptions, consulClient);
                },
                TypeError,
                'consul argument does not look like Consul object'
            );
        });
    });

    dataDriven(testParams.notAnObject, function () {
        it('incorrect type of consul.health object, type = {type}', function (arg) {
            const consulClient = _.set(_.cloneDeep(validConsulClient), 'health', arg.value);

            /** @var {{value: *, type: string}} arg */
            assert.throws(
                function () {
                    new ServiceInstancesMonitor(validOptions, consulClient);
                },
                TypeError,
                'consul argument does not look like Consul object'
            );
        });
    });

    dataDriven(testParams.notAFunction, function () {
        it('incorrect type of consul.health.service method, type = {type}', function (arg) {
            const consulClient = _.set(_.cloneDeep(validConsulClient), 'health.service', arg.value);

            /** @var {{value: *, type: string}} arg */
            assert.throws(
                function () {
                    new ServiceInstancesMonitor(validOptions, consulClient);
                },
                TypeError,
                'consul argument does not look like Consul object'
            );
        });
    });
<<<<<<< HEAD

    dataDriven(testParams.notAnObjectExceptUndefined, function () {
        it('incorrect type of extractors argument, type = {type}', function (arg) {

            /** @var {{value: *, type: string}} arg */
            assert.throws(
                function () {
                    new ServiceInstancesMonitor(validOptions, validConsulClient, arg.value);
                },
                TypeError,
                'extractors argument must be an plain object or undefined'
            );
        });
    });

    dataDriven(testParams.notAFunction, function () {
        it('method "extract" of extractors is incorrect, type = {type}', function (arg) {
            /** @var {{value: *, type: string}} arg */
            assert.throws(
                function () {
                    new ServiceInstancesMonitor(validOptions, validConsulClient, {[arg.type]: arg.value});
                },
                TypeError,
                'extractors instances must have a method "extract"'
            );
        });
    });

    it('no errors on extractors argument equal undefined', function () {
        new ServiceInstancesMonitor(validOptions, validConsulClient, undefined);
    });
});

describe('ServiceInstancesMonitor::_retryStartService', function () {
    const options = deepFreeze({
        serviceName: 'transcoder',
        timeoutMsec: 100,
        checkNameWithStatus: "Service 'transcoder' check"
    });
    const consulClient = consul();

    it('successfully restart watcher', async function () {
        const serviceInstances = new ServiceInstances();
        const monitor = new ServiceInstancesMonitor(options, consulClient, undefined);

        const serviceStartStub = sinon.stub(monitor, 'startService');
        serviceStartStub.returns(serviceInstances);

        let changeFired = false;
        let healthyFired = false;
        let firedInstances = undefined;

        monitor.on('changed', instances => {
            changeFired = true;
            firedInstances = instances;
        });

        monitor.on('healthy', () => {
            healthyFired = true;
        });

        await monitor._retryStartService();

        assert.isTrue(changeFired);
        assert.isTrue(healthyFired);
        assert.isTrue(serviceStartStub.calledOnce);
        assert.isTrue(serviceStartStub.calledWithExactly());
        assert.deepEqual(monitor._serviceInstances, serviceInstances);
        assert.deepEqual(firedInstances, serviceInstances);
    });

    it('on error from "startService()" retry run "_retryStartService" after timeout', async function () {
        const DEFAULT_RETRY_START_SERVICE_TIMEOUT_MSEC = 1000;

        this.timeout(DEFAULT_RETRY_START_SERVICE_TIMEOUT_MSEC * 3);

        const serviceInstances = new ServiceInstances();
        const monitor = new ServiceInstancesMonitor(options, consulClient, undefined);

        const serviceStartStub = sinon.stub(monitor, 'startService');
        serviceStartStub.onFirstCall().rejects(new WatchError('Some error'));
        serviceStartStub.onSecondCall().returns(serviceInstances);

        const retryStartServiceSpy = sinon.spy(monitor, '_retryStartService');

        let changedFiredCount = 0;
        let healthyFiredCount = 0;
        let firedInstances = undefined;
        const errors = [];

        monitor.on('changed', instances => {
            changedFiredCount++;
            firedInstances = instances;
        });

        monitor.on('error', error => {
            errors.push(error);
        });

        monitor.on('healthy', () => {
            healthyFiredCount++;
        });

        function waitFn() {
            return new Promise(resolve => {
                setTimeout(resolve, DEFAULT_RETRY_START_SERVICE_TIMEOUT_MSEC * 2);
            });
        }

        await monitor._retryStartService();

        await waitFn();

        assert.equal(changedFiredCount, 1);
        assert.equal(healthyFiredCount, 1);
        assert.isTrue(retryStartServiceSpy.calledTwice);
        assert.isTrue(serviceStartStub.calledTwice);
        assert.isTrue(serviceStartStub.calledWithExactly());
        assert.deepEqual(monitor._serviceInstances, serviceInstances);
        assert.deepEqual(firedInstances, serviceInstances);
        assert.lengthOf(errors, 1);
        assert.instanceOf(errors[0], WatchError);
        assert.match(errors[0], /Some error/);
    });

    it('not retry run "_retryStartService" after "stopService" calling', async function () {
        const DEFAULT_RETRY_START_SERVICE_TIMEOUT_MSEC = 1000;

        this.timeout(DEFAULT_RETRY_START_SERVICE_TIMEOUT_MSEC * 3);

        const serviceInstances = new ServiceInstances();
        const monitor = new ServiceInstancesMonitor(options, consulClient, undefined);

        const serviceStartStub = sinon.stub(monitor, 'startService');
        serviceStartStub.onFirstCall().rejects(new WatchError('Some error'));
        serviceStartStub.onSecondCall().returns(serviceInstances);

        const retryStartServiceSpy = sinon.spy(monitor, '_retryStartService');

        let isChangeFired = false;
        const errors = [];

        monitor.on('changed', instances => {
            isChangeFired = true;
        });

        monitor.on('error', error => {
            errors.push(error);
        });

        function waitFn() {
            return new Promise(resolve => {
                setTimeout(resolve, DEFAULT_RETRY_START_SERVICE_TIMEOUT_MSEC * 2);
            });
        }

        await monitor._retryStartService();

        monitor.stopService();

        await waitFn();

        assert.isFalse(isChangeFired);
        assert.isTrue(retryStartServiceSpy.calledOnce);
        assert.isTrue(serviceStartStub.calledOnce);
        assert.isTrue(serviceStartStub.calledWithExactly());
        assert.lengthOf(errors, 1);
        assert.instanceOf(errors[0], WatchError);
        assert.match(errors[0], /Some error/);
=======
});

describe('ServiceInstancesMonitor::_setFallbackToWatchHealthy', () => {
    let tg;
    let clock;

    beforeEach(() => {
        clock = sinon.useFakeTimers();

        tg = sinon.createStubInstance(ServiceInstancesMonitor);

        tg._watchAnyNodeChange = {
            updateTime: sinon.stub(),
            isRunning:  sinon.stub(),
        };
    });

    afterEach(() => clock.restore());

    it('should unset previous fallback interval if it exists', () => {
        tg._setFallbackToWatchHealthy.restore();

        tg._fallbackToWatchHealthyInterval = 123;

        tg._setFallbackToWatchHealthy();

        assert.isOk(tg._unsetFallbackToWatchHealthy.calledOnce);

        sinon.assert.callOrder(
            tg._unsetFallbackToWatchHealthy, tg._watchAnyNodeChange.updateTime
        );

        clearInterval(tg._fallbackToWatchHealthyInterval);
    });

    it('should correctly stops working when watcher becomes unregistered', () => {
        tg._setFallbackToWatchHealthy.restore();

        tg._unsetFallbackToWatchHealthy.callThrough();

        tg._fallbackToWatchHealthyInterval = null;

        tg._watchAnyNodeChange.updateTime.returns(123);
        tg._isWatcherRegistered.returns(true);
        tg._watchAnyNodeChange.isRunning.returns(true);

        tg._setFallbackToWatchHealthy();

        assert.isOk(tg._watchAnyNodeChange.updateTime.calledOnce);
        assert.isNotNull(tg._fallbackToWatchHealthyInterval);
        assert.isOk(tg._unsetFallbackToWatchHealthy.notCalled);

        clock.tick(5000);

        tg._isWatcherRegistered.returns(false);

        clock.tick(1000);

        assert.isOk(tg._unsetFallbackToWatchHealthy.calledOnce);
        assert.isOk(tg._setWatchHealthy.notCalled);

        sinon.assert.callOrder(
            tg._watchAnyNodeChange.updateTime, tg._unsetFallbackToWatchHealthy
        );

        assert.isNull(tg._fallbackToWatchHealthyInterval);
    });

    it('should correctly stops working when watcher is not running', () => {
        tg._setFallbackToWatchHealthy.restore();

        tg._unsetFallbackToWatchHealthy.callThrough();

        tg._fallbackToWatchHealthyInterval = null;

        tg._watchAnyNodeChange.updateTime.returns(123);
        tg._isWatcherRegistered.returns(true);
        tg._watchAnyNodeChange.isRunning.returns(true);

        tg._setFallbackToWatchHealthy();

        assert.isOk(tg._watchAnyNodeChange.updateTime.calledOnce);
        assert.isNotNull(tg._fallbackToWatchHealthyInterval);
        assert.isOk(tg._unsetFallbackToWatchHealthy.notCalled);

        clock.tick(5000);

        tg._watchAnyNodeChange.isRunning.returns(false);

        clock.tick(1000);

        assert.isOk(tg._unsetFallbackToWatchHealthy.calledOnce);
        assert.isOk(tg._setWatchHealthy.notCalled);

        sinon.assert.callOrder(
            tg._watchAnyNodeChange.updateTime, tg._unsetFallbackToWatchHealthy
        );

        assert.isNull(tg._fallbackToWatchHealthyInterval);
    });

    it('should correctly stops working when watch becomes healthy', () => {
        tg._setFallbackToWatchHealthy.restore();

        tg._unsetFallbackToWatchHealthy.callThrough();

        tg._fallbackToWatchHealthyInterval = null;

        tg._watchAnyNodeChange.updateTime.returns(123);
        tg._isWatcherRegistered.returns(true);
        tg._watchAnyNodeChange.isRunning.returns(true);
        tg.isWatchHealthy.returns(false);

        tg._setFallbackToWatchHealthy();

        assert.isOk(tg._watchAnyNodeChange.updateTime.calledOnce);
        assert.isNotNull(tg._fallbackToWatchHealthyInterval);
        assert.isOk(tg._unsetFallbackToWatchHealthy.notCalled);

        clock.tick(5000);

        tg.isWatchHealthy.returns(true);

        clock.tick(1000);

        assert.isOk(tg._unsetFallbackToWatchHealthy.calledOnce);
        assert.isOk(tg._setWatchHealthy.notCalled);

        sinon.assert.callOrder(
            tg._watchAnyNodeChange.updateTime, tg.isWatchHealthy, tg._unsetFallbackToWatchHealthy
        );

        assert.isNull(tg._fallbackToWatchHealthyInterval);
    });

    it('should correctly fallbacks to healthy state', () => {
        tg._setFallbackToWatchHealthy.restore();

        tg._unsetFallbackToWatchHealthy.callThrough();

        tg._fallbackToWatchHealthyInterval = null;

        tg._watchAnyNodeChange.updateTime.returns(123);
        tg._isWatcherRegistered.returns(true);
        tg._watchAnyNodeChange.isRunning.returns(true);
        tg.isWatchHealthy.returns(false);

        tg._setFallbackToWatchHealthy();

        assert.isOk(tg._watchAnyNodeChange.updateTime.calledOnce);
        assert.isNotNull(tg._fallbackToWatchHealthyInterval);
        assert.isOk(tg._unsetFallbackToWatchHealthy.notCalled);

        clock.tick(5000);

        tg._watchAnyNodeChange.updateTime.returns(1234);

        clock.tick(1000);

        assert.isOk(tg._unsetFallbackToWatchHealthy.calledOnce);
        assert.isOk(tg._setWatchHealthy.calledOnce);

        sinon.assert.callOrder(
            tg._watchAnyNodeChange.updateTime,
            tg.isWatchHealthy,
            tg._watchAnyNodeChange.updateTime,
            tg._unsetFallbackToWatchHealthy,
            tg._setWatchHealthy
        );

        assert.isNull(tg._fallbackToWatchHealthyInterval);
>>>>>>> f9e03891
    });
});<|MERGE_RESOLUTION|>--- conflicted
+++ resolved
@@ -7,12 +7,8 @@
 const dataDriven = require('data-driven');
 const deepFreeze = require('deep-freeze');
 const ServiceInstancesMonitor = require('src/ServiceInstancesMonitor');
-<<<<<<< HEAD
 const ServiceInstances = require('src/ServiceInstances');
 const WatchError = require('src/Error').WatchError;
-=======
-const sinon = require('sinon');
->>>>>>> f9e03891
 
 /**
  * Returns object with passed to function variable itself and its type.
@@ -229,7 +225,6 @@
             );
         });
     });
-<<<<<<< HEAD
 
     dataDriven(testParams.notAnObjectExceptUndefined, function () {
         it('incorrect type of extractors argument, type = {type}', function (arg) {
@@ -399,7 +394,7 @@
         assert.lengthOf(errors, 1);
         assert.instanceOf(errors[0], WatchError);
         assert.match(errors[0], /Some error/);
-=======
+    });
 });
 
 describe('ServiceInstancesMonitor::_setFallbackToWatchHealthy', () => {
@@ -571,6 +566,5 @@
         );
 
         assert.isNull(tg._fallbackToWatchHealthyInterval);
->>>>>>> f9e03891
     });
 });