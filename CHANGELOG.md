--- conflicted
+++ resolved
@@ -1,15 +1,13 @@
 ## Changelog
 
-<<<<<<< HEAD
 ### 2.0.0
 
 - [#19681](https://redmine.hwtool.net/issues/19681) Extending consul-service-health-monitor to extract custom data 
 from output
-=======
+
 ### 1.4.0
 
 - [#20405](https://redmine.hwtool.net/issues/20405) Implement fallback to healthy state after watch error.
->>>>>>> f9e03891
 
 ### 1.3.0
 
