## Changelog

<<<<<<< HEAD
### 2.0.0

UPDATES:

- [#20123](https://redmine.hwtool.net/issues/20123) Add to "consul-service-health-monitor" module functionality of an auto-reconnect to Сonsul
- [#19681](https://redmine.hwtool.net/issues/19681) Extending consul-service-health-monitor to extract custom data from output
- support auto-reconnect to Consul 
- error `WatchTimeoutError` is not supported already
- removed `emergencyStop` event from `ServiceInstancesMonitor`
- removed `ServiceInstanceStatus` class and added `ServiceInstanceInfo`
- removed methods `addOnMaintenance`, `addOverloaded`, `getOverloaded` and `getOnMaintenance` from `ServiceInstances` class.
- removed method `getStatus` from `ServiceInstance` and added `getInfo`
- added `extractors` argument to `ServiceInstancesMonitor::constructor`
- added `healthy` and `unhealthy` events to `ServiceInstancesMonitor`
=======
### 1.4.0

- [#20405](https://redmine.hwtool.net/issues/20405) Implement fallback to healthy state after watch error.
>>>>>>> f9e03891

### 1.3.0

- [#19653](https://redmine.hwtool.net/issues/19653) `ServiceInstance::getNodeId()` method was refactored to
`ServiceInstance::getNodeName()`
- removing asyncawait and support of node6

### 1.2.0

- [#19311](https://redmine.hwtool.net/issues/19311) Розширення функціональності модуля "consul-service-health-monitor"

### 1.1.0

BUG FIXES:

- [#19119](https://redmine.hwtool.net/issues/19119) Fix nonuniqueness keys in map for service instances
- Added new method ServiceInstance#getServiceId that returns Service.ID parameter of check

### 1.0.3

BUG FIXES:
* `ServiceInstancesMonitor` doesn't throw error anymore when Node.TaggedAddresses === null. This situation may appear
if agent on node or whole node fails or there is no connection to consul master. `ServiceInstancesMonitor` will skip
service on such node at all. You may find the real output from consul in such situation below.

```json
[
    {
        "Checks": [
            {
                "CheckID": "serfHealth",
                "CreateIndex": 3267953,
                "ModifyIndex": 5121052,
                "Name": "Serf Health Status",
                "Node": "pimp_app",
                "Notes": "",
                "Output": "Agent not live or unreachable",
                "ServiceID": "",
                "ServiceName": "",
                "Status": "critical"
            },
            {
                "CheckID": "pimp_192.168.101.12_8080.pimp_192.168.101.12_8080_status",
                "CreateIndex": 3267965,
                "ModifyIndex": 5121014,
                "Name": "Pimp health status",
                "Node": "pimp_app",
                "Notes": "",
                "Output": "HTTP GET http://192.168.101.12:8080/pimp/v1.0/service/status: 200 OK Output: {\"data\":{\"status\":\"OK\",\"pid\":113,\"mem\":{\"total\":12813,\"free\":7595},\"cpu\":{\"usage\":1.46,\"count\":16}}}",
                "ServiceID": "pimp_192.168.101.12_8080",
                "ServiceName": "pimp",
                "Status": "passing"
            }
        ],
        "Node": {
            "Address": "192.168.101.12",
            "CreateIndex": 3267953,
            "ID": "",
            "Meta": null,
            "ModifyIndex": 5121052,
            "Node": "pimp_app",
            "TaggedAddresses": null
        },
        "Service": {
            "Address": "192.168.101.12",
            "CreateIndex": 3267964,
            "EnableTagOverride": false,
            "ID": "pimp_192.168.101.12_8080",
            "ModifyIndex": 3267964,
            "Port": 8080,
            "Service": "pimp",
            "Tags": [
                "node-pimp"
            ]
        }
    }
]
```

### 1.0.2

BUG FIXES:
* `ServiceInstancesMonitor` assumed that service in maintenance mode must return 200 OK to
consul check and status must be `passing`. This logic was incorrect because services return
`503 Service Unavailable` while they are on maintenance. You may find example of consul data
while service is on maintenance. 

```json
[
    {
        "Checks": [
            {
                "CheckID": "serfHealth",
                "CreateIndex": 6718632,
                "ModifyIndex": 6718632,
                "Name": "Serf Health Status",
                "Node": "pimp_app",
                "Notes": "",
                "Output": "Agent alive and reachable",
                "ServiceID": "",
                "ServiceName": "",
                "Status": "passing"
            },
            {
                "CheckID": "pimp_192.168.101.12_8080.pimp_192.168.101.12_8080_status",
                "CreateIndex": 6718644,
                "ModifyIndex": 6722134,
                "Name": "Pimp health status",
                "Node": "pimp_app",
                "Notes": "",
                "Output": "HTTP GET http://192.168.101.12:8080/pimp/v1.0/service/status: 503 Service Unavailable Output: {\"data\":{\"status\":\"MAINTENANCE\",\"pid\":111,\"mem\":{\"total\":12813,\"free\":7504},\"cpu\":{\"usage\":1.26,\"count\":16}}}",
                "ServiceID": "pimp_192.168.101.12_8080",
                "ServiceName": "pimp",
                "Status": "critical"
            }
        ],
        "Node": {
            "Address": "192.168.101.12",
            "CreateIndex": 6718632,
            "ID": "9187535f-d190-4f62-8625-3f3f0ce66f02",
            "Meta": {},
            "ModifyIndex": 6718636,
            "Node": "pimp_app",
            "TaggedAddresses": {
                "lan": "192.168.101.12",
                "wan": "192.168.101.12"
            }
        },
        "Service": {
            "Address": "192.168.101.12",
            "CreateIndex": 6718643,
            "EnableTagOverride": false,
            "ID": "pimp_192.168.101.12_8080",
            "ModifyIndex": 6718643,
            "Port": 8080,
            "Service": "pimp",
            "Tags": [
                "node-pimp"
            ]
        }
    }
]
```<|MERGE_RESOLUTION|>--- conflicted
+++ resolved
@@ -1,6 +1,5 @@
 ## Changelog
 
-<<<<<<< HEAD
 ### 2.0.0
 
 UPDATES:
@@ -15,11 +14,10 @@
 - removed method `getStatus` from `ServiceInstance` and added `getInfo`
 - added `extractors` argument to `ServiceInstancesMonitor::constructor`
 - added `healthy` and `unhealthy` events to `ServiceInstancesMonitor`
-=======
+
 ### 1.4.0
 
 - [#20405](https://redmine.hwtool.net/issues/20405) Implement fallback to healthy state after watch error.
->>>>>>> f9e03891
 
 ### 1.3.0
 
